--- conflicted
+++ resolved
@@ -5,23 +5,11 @@
 readme = "README.md"
 requires-python = ">=3.12"
 dependencies = [
-<<<<<<< HEAD
-    "google-genai>=1.2.0",
-    "pikepdf>=9.5.2",
-=======
     "marker-pdf>=1.5.5",
     "fastlite>=0.1.2",
->>>>>>> 595ce2c7
     "requests>=2.32.3",
     "sqlite-vec>=0.1.6",
     "typer>=0.15.1",
-<<<<<<< HEAD
-]
-
-[[tool.pyright.overrides]]
-module = ["google.*"]
-follow_untyped_imports = true
-=======
     "ipykernel>=6.29.5",
     "semantic-text-splitter>=0.24.1",
     "sentence-transformers>=3.4.1",
@@ -36,5 +24,4 @@
 
 [tool.ruff.lint]
 # sort imports
-extend-select = ["I"]
->>>>>>> 595ce2c7
+extend-select = ["I"]